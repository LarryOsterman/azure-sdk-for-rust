# Release History

<<<<<<< HEAD
## 0.6.0 (Unreleased)

### Features Added

- Reconnect support for EventHubs operations.

### Breaking Changes

- `ProducerClient::send_batch` now consumes its `batch` argument.
- `RetryOptions::max_retries` is a `u32` not a `usize`.

### Bugs Fixed
=======
## 0.6.0 (2025-08-05)
>>>>>>> 3a7d9249

### Other Changes

- Updated dependencies.

## 0.5.0 (2025-07-11)

### Breaking Changes

- Minimum supported Rust version (MSRV) is now 1.85.
- Converted all `time::Duration` types to `azure_core::time::Duration`

## 0.4.0 (2025-06-10)

### Breaking Changes

- Event Message Properties is now an `AmqpSimpleValue` rather than an `AmqpValue` to more closely reflect the AMQP specification (AMQP ApplicationProperties cannot contain Map, List, or Array).

### Other Changes

- Added performance tests for some Event Hubs APIs
- Use `SafeDebug` attribute for AMQP messages
- Test infrastructure is now deployed using a `test-resources.bicep` file instead of a `test-resources.json` file.
- Restructured internal logic to prepare for connection/session recovery.

## 0.3.0 (2025-05-07)

### Features Added

- Added EventHubs token refresh.
- Added retries for failed EventHubs operations.

### Breaking Changes

- The `fully_qualified_domain` parameter to the `open` method on the `ProducerClient` and `ConsumerClient` builder now takes an `&str` instead of a `String` to better follow the Azure SDK for Rust API guidelines.

## 0.2.0 (2025-04-08)

### Features Added

- Added initial support for an EventHubs processor.

  Note that as currently implemented, the processor is not very functional, since it requires that the customer provide an instance of a checkpoint store.

  For people who wish to play with the checkpoint store, there is an `InMemoryCheckpointStore` created (under the "test" feature) which can be used to experiment with the EventHubs processor.

- Removed the requirement that streaming messages from the `stream_events` method on the `EventReceiver` use `pin_mut!()` on the provided stream.
- Removed direct dependencies on `tokio` package.
- Added `partition_id` option to `SendMessageOptions`.
- Significant modifications to API surface to improve conformance to Azure RUST guidelines e.g., APIs which take ownership of a string consume `String` parameter instead of borrowing a `&str` parameter.

### Breaking Changes

- The stream returned by the `stream_events` API needs to be declared as mutable.
- APIs which used to return `Option<String>`, and `Option<Vec<T>>` now return `Option<&str>`, and `Option<&[T]>`.
- APIs which take ownership of string parameters now take a `String` parameter instead of a `&str` parameter.

### Bugs Fixed

- If you call `send_event` or `send_message` with a specific target partition, the call now respects the desired target partition.

## 0.1.0 (2025-02-18)

### Features Added

- Initial supported release.<|MERGE_RESOLUTION|>--- conflicted
+++ resolved
@@ -1,7 +1,6 @@
 # Release History
 
-<<<<<<< HEAD
-## 0.6.0 (Unreleased)
+## 0.7.0 (Unreleased)
 
 ### Features Added
 
@@ -13,9 +12,8 @@
 - `RetryOptions::max_retries` is a `u32` not a `usize`.
 
 ### Bugs Fixed
-=======
+
 ## 0.6.0 (2025-08-05)
->>>>>>> 3a7d9249
 
 ### Other Changes
 
