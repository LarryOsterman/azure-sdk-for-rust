--- conflicted
+++ resolved
@@ -28,11 +28,7 @@
 };
 
 pub mod tracing {
-<<<<<<< HEAD
-    pub use azure_core_macros::*;
-=======
     pub use crate::http::policies::PublicApiInstrumentationInformation;
->>>>>>> 6e50363c
     pub use typespec_client_core::tracing::*;
 }
 
